/*
 * Copyright (c) 2008, 2009, 2010 Nicira Networks.
 *
 * Licensed under the Apache License, Version 2.0 (the "License");
 * you may not use this file except in compliance with the License.
 * You may obtain a copy of the License at:
 *
 *     http://www.apache.org/licenses/LICENSE-2.0
 *
 * Unless required by applicable law or agreed to in writing, software
 * distributed under the License is distributed on an "AS IS" BASIS,
 * WITHOUT WARRANTIES OR CONDITIONS OF ANY KIND, either express or implied.
 * See the License for the specific language governing permissions and
 * limitations under the License.
 */

#ifndef HMAP_H
#define HMAP_H 1

#include <stdbool.h>
#include <stdlib.h>
#include "util.h"

#ifdef  __cplusplus
extern "C" {
#endif

/* A hash map node, to be embedded inside the data structure being mapped. */
struct hmap_node {
    size_t hash;                /* Hash value. */
    struct hmap_node *next;     /* Next in linked list. */
};

/* Returns the hash value embedded in 'node'. */
static inline size_t hmap_node_hash(const struct hmap_node *node)
{
    return node->hash;
}

#define HMAP_NODE_NULL ((struct hmap_node *) 1)

/* Returns true if 'node' has been set to null by hmap_node_nullify() and has
 * not been un-nullified by being inserted into an hmap. */
static inline bool
hmap_node_is_null(const struct hmap_node *node)
{
    return node->next == HMAP_NODE_NULL;
}

/* Marks 'node' with a distinctive value that can be tested with
 * hmap_node_is_null().  */
static inline void
hmap_node_nullify(struct hmap_node *node)
{
    node->next = HMAP_NODE_NULL;
}

/* A hash map. */
struct hmap {
    struct hmap_node **buckets; /* Must point to 'one' iff 'mask' == 0. */
    struct hmap_node *one;
    size_t mask;
    size_t n;
};

/* Initializer for an empty hash map. */
#define HMAP_INITIALIZER(HMAP) { &(HMAP)->one, NULL, 0, 0 }

/* Initialization. */
void hmap_init(struct hmap *);
void hmap_destroy(struct hmap *);
void hmap_swap(struct hmap *a, struct hmap *b);
void hmap_moved(struct hmap *);
static inline size_t hmap_count(const struct hmap *);
static inline bool hmap_is_empty(const struct hmap *);

/* Adjusting capacity. */
void hmap_expand(struct hmap *);
void hmap_shrink(struct hmap *);
void hmap_reserve(struct hmap *, size_t capacity);

/* Insertion and deletion. */
static inline void hmap_insert_fast(struct hmap *,
                                    struct hmap_node *, size_t hash);
static inline void hmap_insert(struct hmap *, struct hmap_node *, size_t hash);
static inline void hmap_remove(struct hmap *, struct hmap_node *);
<<<<<<< HEAD
void hmap_node_moved(struct hmap *, struct hmap_node *, struct hmap_node *);
static inline void hmap_replace(struct hmap *, const struct hmap_node *old,
                                struct hmap_node *new);
=======
static inline void hmap_moved(struct hmap *,
                              struct hmap_node *, struct hmap_node *);
static inline void hmap_replace(struct hmap *,
                                const struct hmap_node *old_node,
                                struct hmap_node *new_node);
>>>>>>> 5819a7cd

/* Search.
 *
 * HMAP_FOR_EACH_WITH_HASH iterates NODE over all of the nodes in HMAP that
 * have hash value equal to HASH.  HMAP_FOR_EACH_IN_BUCKET iterates NODE over
 * all of the nodes in HMAP that would fall in the same bucket as HASH.  STRUCT
 * and MEMBER must be the name of the struct that contains the 'struct
 * hmap_node' and the name of the 'struct hmap_node' member, respectively.
 *
 * These macros may be used interchangeably to search for a particular value in
 * an hmap, see, e.g. shash_find() for an example.  Usually, using
 * HMAP_FOR_EACH_WITH_HASH provides an optimization, because comparing a hash
 * value is usually cheaper than comparing an entire hash map key.  But for
 * simple hash map keys, it makes sense to use HMAP_FOR_EACH_IN_BUCKET because
 * it avoids doing two comparisons when a single simple comparison suffices.
 *
 * The loop should not change NODE to point to a different node or insert or
 * delete nodes in HMAP (unless it "break"s out of the loop to terminate
 * iteration).
 *
 * HASH is only evaluated once.
 */
#define HMAP_FOR_EACH_WITH_HASH(NODE, STRUCT, MEMBER, HASH, HMAP)       \
    for ((NODE) = CONTAINER_OF(hmap_first_with_hash(HMAP, HASH),        \
                               STRUCT, MEMBER);                         \
         &(NODE)->MEMBER != NULL;                                       \
         (NODE) = CONTAINER_OF(hmap_next_with_hash(&(NODE)->MEMBER),    \
                               STRUCT, MEMBER))
#define HMAP_FOR_EACH_IN_BUCKET(NODE, STRUCT, MEMBER, HASH, HMAP)       \
    for ((NODE) = CONTAINER_OF(hmap_first_in_bucket(HMAP, HASH),        \
                               STRUCT, MEMBER);                         \
         &(NODE)->MEMBER != NULL;                                       \
         (NODE) = CONTAINER_OF(hmap_next_in_bucket(&(NODE)->MEMBER),    \
                               STRUCT, MEMBER))

static inline struct hmap_node *hmap_first_with_hash(const struct hmap *,
                                                     size_t hash);
static inline struct hmap_node *hmap_next_with_hash(const struct hmap_node *);
static inline struct hmap_node *hmap_first_in_bucket(const struct hmap *,
                                                     size_t hash);
static inline struct hmap_node *hmap_next_in_bucket(const struct hmap_node *);

/* Iteration.
 *
 * The _SAFE version is needed when NODE may be freed.  It is not needed when
 * NODE may be removed from the hash map but its members remain accessible and
 * intact. */
#define HMAP_FOR_EACH(NODE, STRUCT, MEMBER, HMAP)                   \
    for ((NODE) = CONTAINER_OF(hmap_first(HMAP), STRUCT, MEMBER);   \
         &(NODE)->MEMBER != NULL;                                   \
         (NODE) = CONTAINER_OF(hmap_next(HMAP, &(NODE)->MEMBER),    \
                               STRUCT, MEMBER))

#define HMAP_FOR_EACH_SAFE(NODE, NEXT, STRUCT, MEMBER, HMAP)        \
    for ((NODE) = CONTAINER_OF(hmap_first(HMAP), STRUCT, MEMBER);   \
         (&(NODE)->MEMBER != NULL                                   \
          ? (NEXT) = CONTAINER_OF(hmap_next(HMAP, &(NODE)->MEMBER), \
                                  STRUCT, MEMBER), 1                \
          : 0);                                                     \
         (NODE) = (NEXT))

static inline struct hmap_node *hmap_first(const struct hmap *);
static inline struct hmap_node *hmap_next(const struct hmap *,
                                          const struct hmap_node *);

/* Returns the number of nodes currently in 'hmap'. */
static inline size_t
hmap_count(const struct hmap *hmap)
{
    return hmap->n;
}

/* Returns the maximum number of nodes that 'hmap' may hold before it should be
 * rehashed. */
static inline size_t
hmap_capacity(const struct hmap *hmap)
{
    return hmap->mask * 2 + 1;
}

/* Returns true if 'hmap' currently contains no nodes,
 * false otherwise. */
static inline bool
hmap_is_empty(const struct hmap *hmap)
{
    return hmap->n == 0;
}

/* Inserts 'node', with the given 'hash', into 'hmap'.  'hmap' is never
 * expanded automatically. */
static inline void
hmap_insert_fast(struct hmap *hmap, struct hmap_node *node, size_t hash)
{
    struct hmap_node **bucket = &hmap->buckets[hash & hmap->mask];
    node->hash = hash;
    node->next = *bucket;
    *bucket = node;
    hmap->n++;
}

/* Inserts 'node', with the given 'hash', into 'hmap', and expands 'hmap' if
 * necessary to optimize search performance. */
static inline void
hmap_insert(struct hmap *hmap, struct hmap_node *node, size_t hash)
{
    hmap_insert_fast(hmap, node, hash);
    if (hmap->n / 2 > hmap->mask) {
        hmap_expand(hmap);
    }
}

/* Removes 'node' from 'hmap'.  Does not shrink the hash table; call
 * hmap_shrink() directly if desired. */
static inline void
hmap_remove(struct hmap *hmap, struct hmap_node *node)
{
    struct hmap_node **bucket = &hmap->buckets[node->hash & hmap->mask];
    while (*bucket != node) {
        bucket = &(*bucket)->next;
    }
    *bucket = node->next;
    hmap->n--;
}

<<<<<<< HEAD
/* Puts 'new' in the position in 'hmap' currently occupied by 'old'.  The 'new'
 * node must hash to the same value as 'old'.  The client is responsible for
 * ensuring that the replacement does not violate any client-imposed
 * invariants (e.g. uniqueness of keys within a map).
=======
/* Adjusts 'hmap' to compensate for 'old_node' having moved position in memory
 * to 'node' (e.g. due to realloc()). */
static inline void
hmap_moved(struct hmap *hmap,
           struct hmap_node *old_node, struct hmap_node *node)
{
    struct hmap_node **bucket = &hmap->buckets[node->hash & hmap->mask];
    while (*bucket != old_node) {
        bucket = &(*bucket)->next;
    }
    *bucket = node;
}

/* Puts 'new_node' in the position in 'hmap' currently occupied by 'old_node'.
 * The 'new_node' must hash to the same value as 'old_node'.  The client is
 * responsible for ensuring that the replacement does not violate any
 * client-imposed invariants (e.g. uniqueness of keys within a map).
>>>>>>> 5819a7cd
 *
 * Afterward, 'old_node' is not part of 'hmap', and the client is responsible
 * for freeing it (if this is desirable). */
static inline void
hmap_replace(struct hmap *hmap,
             const struct hmap_node *old_node, struct hmap_node *new_node)
{
    struct hmap_node **bucket = &hmap->buckets[old_node->hash & hmap->mask];
    while (*bucket != old_node) {
        bucket = &(*bucket)->next;
    }
<<<<<<< HEAD
    *bucket = new;
    new->hash = old->hash;
    new->next = old->next;
=======
    *bucket = new_node;
    new_node->hash = old_node->hash;
>>>>>>> 5819a7cd
}

static inline struct hmap_node *
hmap_next_with_hash__(const struct hmap_node *node, size_t hash)
{
    while (node != NULL && node->hash != hash) {
        node = node->next;
    }
    return (struct hmap_node *) node;
}

/* Returns the first node in 'hmap' with the given 'hash', or a null pointer if
 * no nodes have that hash value. */
static inline struct hmap_node *
hmap_first_with_hash(const struct hmap *hmap, size_t hash)
{
    return hmap_next_with_hash__(hmap->buckets[hash & hmap->mask], hash);
}

/* Returns the first node in 'hmap' in the bucket in which the given 'hash'
 * would land, or a null pointer if that bucket is empty. */
static inline struct hmap_node *
hmap_first_in_bucket(const struct hmap *hmap, size_t hash)
{
    return hmap->buckets[hash & hmap->mask];
}

/* Returns the next node in the same bucket as 'node', or a null pointer if
 * there are no more nodes in that bucket.
 *
 * If the hash map has been reallocated since 'node' was visited, some nodes
 * may be skipped; if new nodes with the same hash value have been added, they
 * will be skipped.  (Removing 'node' from the hash map does not prevent
 * calling this function, since node->next is preserved, although freeing
 * 'node' of course does.) */
static inline struct hmap_node *
hmap_next_in_bucket(const struct hmap_node *node)
{
    return node->next;
}

/* Returns the next node in the same hash map as 'node' with the same hash
 * value, or a null pointer if no more nodes have that hash value.
 *
 * If the hash map has been reallocated since 'node' was visited, some nodes
 * may be skipped; if new nodes with the same hash value have been added, they
 * will be skipped.  (Removing 'node' from the hash map does not prevent
 * calling this function, since node->next is preserved, although freeing
 * 'node' of course does.) */
static inline struct hmap_node *
hmap_next_with_hash(const struct hmap_node *node)
{
    return hmap_next_with_hash__(node->next, node->hash);
}

static inline struct hmap_node *
hmap_next__(const struct hmap *hmap, size_t start)
{
    size_t i;
    for (i = start; i <= hmap->mask; i++) {
        struct hmap_node *node = hmap->buckets[i];
        if (node) {
            return node;
        }
    }
    return NULL;
}

/* Returns the first node in 'hmap', in arbitrary order, or a null pointer if
 * 'hmap' is empty. */
static inline struct hmap_node *
hmap_first(const struct hmap *hmap)
{
    return hmap_next__(hmap, 0);
}

/* Returns the next node in 'hmap' following 'node', in arbitrary order, or a
 * null pointer if 'node' is the last node in 'hmap'.
 *
 * If the hash map has been reallocated since 'node' was visited, some nodes
 * may be skipped or visited twice.  (Removing 'node' from the hash map does
 * not prevent calling this function, since node->next is preserved, although
 * freeing 'node' of course does.) */
static inline struct hmap_node *
hmap_next(const struct hmap *hmap, const struct hmap_node *node)
{
    return (node->next
            ? node->next
            : hmap_next__(hmap, (node->hash & hmap->mask) + 1));
}

#ifdef  __cplusplus
}
#endif

#endif /* hmap.h */<|MERGE_RESOLUTION|>--- conflicted
+++ resolved
@@ -70,7 +70,7 @@
 void hmap_init(struct hmap *);
 void hmap_destroy(struct hmap *);
 void hmap_swap(struct hmap *a, struct hmap *b);
-void hmap_moved(struct hmap *);
+void hmap_moved(struct hmap *hmap);
 static inline size_t hmap_count(const struct hmap *);
 static inline bool hmap_is_empty(const struct hmap *);
 
@@ -84,17 +84,10 @@
                                     struct hmap_node *, size_t hash);
 static inline void hmap_insert(struct hmap *, struct hmap_node *, size_t hash);
 static inline void hmap_remove(struct hmap *, struct hmap_node *);
-<<<<<<< HEAD
+
 void hmap_node_moved(struct hmap *, struct hmap_node *, struct hmap_node *);
 static inline void hmap_replace(struct hmap *, const struct hmap_node *old,
                                 struct hmap_node *new);
-=======
-static inline void hmap_moved(struct hmap *,
-                              struct hmap_node *, struct hmap_node *);
-static inline void hmap_replace(struct hmap *,
-                                const struct hmap_node *old_node,
-                                struct hmap_node *new_node);
->>>>>>> 5819a7cd
 
 /* Search.
  *
@@ -219,30 +212,10 @@
     hmap->n--;
 }
 
-<<<<<<< HEAD
-/* Puts 'new' in the position in 'hmap' currently occupied by 'old'.  The 'new'
- * node must hash to the same value as 'old'.  The client is responsible for
- * ensuring that the replacement does not violate any client-imposed
- * invariants (e.g. uniqueness of keys within a map).
-=======
-/* Adjusts 'hmap' to compensate for 'old_node' having moved position in memory
- * to 'node' (e.g. due to realloc()). */
-static inline void
-hmap_moved(struct hmap *hmap,
-           struct hmap_node *old_node, struct hmap_node *node)
-{
-    struct hmap_node **bucket = &hmap->buckets[node->hash & hmap->mask];
-    while (*bucket != old_node) {
-        bucket = &(*bucket)->next;
-    }
-    *bucket = node;
-}
-
 /* Puts 'new_node' in the position in 'hmap' currently occupied by 'old_node'.
  * The 'new_node' must hash to the same value as 'old_node'.  The client is
  * responsible for ensuring that the replacement does not violate any
  * client-imposed invariants (e.g. uniqueness of keys within a map).
->>>>>>> 5819a7cd
  *
  * Afterward, 'old_node' is not part of 'hmap', and the client is responsible
  * for freeing it (if this is desirable). */
@@ -254,14 +227,9 @@
     while (*bucket != old_node) {
         bucket = &(*bucket)->next;
     }
-<<<<<<< HEAD
-    *bucket = new;
-    new->hash = old->hash;
-    new->next = old->next;
-=======
     *bucket = new_node;
     new_node->hash = old_node->hash;
->>>>>>> 5819a7cd
+    new_node->next = old_node->next;
 }
 
 static inline struct hmap_node *
